/.idea
/venv
/target
/test
.gitignore
<<<<<<< HEAD
/temp.txt
=======
test.py
>>>>>>> b0a007c6
<|MERGE_RESOLUTION|>--- conflicted
+++ resolved
@@ -3,8 +3,5 @@
 /target
 /test
 .gitignore
-<<<<<<< HEAD
-/temp.txt
-=======
-test.py
->>>>>>> b0a007c6
+temp.txt
+test.py