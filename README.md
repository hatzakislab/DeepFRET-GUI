--- conflicted
+++ resolved
@@ -74,7 +74,6 @@
 2. To sort traces by different things, go to the View menu. The option "advanced sort" includes, among other things,
 a lower confidence threshold.
 
-<<<<<<< HEAD
 <img src="screenshots/sorting.png" height="200">
  
 ## 4. Statistical analysis
@@ -88,63 +87,8 @@
 automatically fits transition lifetimes and plots transition density plots (which can be found in
 Windows &rightarrow; Transition Density Plot). One can base the model on the donor/acceptor signal, or directly on the
 FRET signal (though this is less accurate)
-=======
-### Launching the DeepFRET GUI
-From source:
-1. Download the repository contents. Install requirements.txt either globally or in a venv (strongly recommended)
-2. Run `src/main/python/main.py`
-
-With the `.dmg` file:
-1. Installing the `DeepFRET.app` from binary
-2. Double click the `DeepFRET.app` file.
-
-### Using DeepFRET
-
-#### Windows
-The following shortcuts can be used to navigate the different windows, also found in the menu option `Window`:
-
-|Window|Shortcut|
-|---|---|
-|Images |`⌘1`|
-|Traces |`⌘2`|
-|Histogram |`⌘3`|
-|Transition Density |`⌘4`|
-|Trace Simulator |`⌘5`|
-
-##### Images Window
-- To load a video file, use the shortcut `File > Open Files` or the hotkey `⌘O`.
-- To analyze and extract traces, use the options in the menu tab `Analyze`
-
-##### Traces Window
-- To load traces, use the shortcut `File > Open Files` or the hotkey `⌘O`.
-- To use the DeepFRET Deep Learning trace selection model, use the options in `Analyze > Predict` to predict trace types for selected or all traces.
-- To fit a Hidden Markov Model to all traces, highlight all traces with `Edit > Select All` or `⌘A` and analyze by `Analyze > Fit Hidden Markov To Selected`.
-
-##### Histogram Window 
-- View distribution of EFRET and Stoichiometry values for a given number of frames.
-- Fit a Gaussian Mixture by defining the number or press "Auto" to use a BIC-optimized number of Gaussians.
 
 
-##### Transition Density Window
-- View Transition Density of transitions in the Hidden Markov Model fit in the Traces Window. 
-Only works if a Hidden Markov Model has been fit to the traces
-- Set the number of clusters (transitions) per half of the TDP plot to extract lifetimes for each transition. 
-The number of clusters per half is typically equal to the number of states.
-- N.B. In order to see wider distributions, change the Preferences to Idealize traces individually. (requires restart)
-
-##### Trace Simulator Window
-- Choose the parameters with which to simulate traces and press the `Refresh` button. 
-- To export traces, select the number of traces to export, and press the `Export` button. 
- 
-### Modifying and compiling the DeepFRET GUI to a standalone executable:
-1. Download all contents to a directory.
-2. Open a terminal and navigate to the root of the directory.
-3. Create a venv with `python3 -m venv venv` in the current directory.
-4. Activate environment with `source venv/bin/activate` if on MacOS/Linux or `call venv\scripts\activate.bat` if on Windows.
-5. While still in the environment, install all packages with `pip install -r requirements.txt`
-6. Unzip the `hooks.zip` and overwrite the files in `venv/lib/python3.7/site-packages/PyInstaller/hooks/`.
-7. Run `compile.py`
->>>>>>> 72f17262
 
 ## 5. Export options
 Export plot automatically exports the current plot for each window. If desired, one can also export the data present
