--- conflicted
+++ resolved
@@ -146,17 +146,9 @@
 
     def __init__(self, filename, name=None):
         self.filename = filename  # type: str
-<<<<<<< HEAD
         self.name = name if name is not None else os.path.basename(filename)  # type: str
-        self.movie = None  # type: str
-        self.n = None  # type: str
-=======
-        self.name = (
-            name if name is not None else os.path.basename(filename)
-        )  # type: str
         self.movie = None  # type: Union[None, str]
         self.n = None  # type: Union[None, str]
->>>>>>> b0a007c6
         self.tracename = None  # type: Union[None, str]
         self.savename = None  # type: Union[None, str]
 
@@ -196,19 +188,10 @@
 
     def load_from_ascii(self):
         """
-<<<<<<< HEAD
         Reads a trace from an ASCII text file. Several checks are included to
         include flexible compatibility with different versions of trace exports.
         Also includes support for all iSMS traces.
         """
-=======
-                Reads a trace from an ASCII text file. Several checks are
-                included to
-                include flexible compatibility with different versions of
-                trace exports.
-                Also includes support for all iSMS traces.
-                """
->>>>>>> b0a007c6
         colnames = [
             "D-Dexc-bg.",
             "A-Dexc-bg.",
